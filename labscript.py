#####################################################################
#                                                                   #
# /labscript.py                                                     #
#                                                                   #
# Copyright 2013, Monash University                                 #
#                                                                   #
# This file is part of the program labscript, in the labscript      #
# suite (see http://labscriptsuite.org), and is licensed under the  #
# Simplified BSD License. See the license.txt file in the root of   #
# the project for the full license.                                 #
#                                                                   #
#####################################################################

from __future__ import division
import os
import sys
import subprocess
import keyword

import runmanager
import labscript_utils.h5_lock, h5py
from pylab import *

import functions
try:
    from labscript_utils.unitconversions import *
except ImportError:
    sys.stderr.write('Warning: Failed to import unit conversion classes\n')

ns = 1e-9
us = 1e-6
ms = 1e-3
s = 1
Hz = 1
kHz = 1e3
MHz = 1e6
GHz = 1e9

# We need to backup the builtins as they are now, as well as have a
# reference to the actual builtins dictionary (which will change as we
# add globals and devices to it), so that we can restore the builtins
# when labscript_cleanup() is called. 
import __builtin__
_builtins_dict = __builtin__.__dict__
_existing_builtins_dict = _builtins_dict.copy()
    
# Startupinfo, for ensuring subprocesses don't launch with a visible command window:
if os.name=='nt':
    startupinfo = subprocess.STARTUPINFO()
    startupinfo.dwFlags |= 1 #subprocess.STARTF_USESHOWWINDOW # This variable isn't defined, but apparently it's equal to one.
else:
    startupinfo = None
        
        
class config:
    suppress_mild_warnings = True
    suppress_all_warnings = False
    compression = None # set to 'gzip' for compression 
   
    
class NoWarnings(object):
    """A context manager which sets config.suppress_mild_warnings to True
    whilst in use.  Allows the user to suppress warnings for specific
    lines when they know that the warning does not indicate a problem."""
    def __enter__(self):
        self.existing_warning_setting = config.suppress_all_warnings
        config.suppress_all_warnings = True
    def __exit__(self, *args):
        config.suppress_all_warnings = self.existing_warning_setting
    
no_warnings = NoWarnings() # This is the object that should be used, not the class above

def max_or_zero(*args, **kwargs):
    """returns max(*args) or zero if given an empty sequence (in which case max() would throw an error)"""
    if not args:
        return 0
    if not args[0]:
        return 0
    else:
        return max(*args, **kwargs)
    
def bitfield(arrays,dtype):
    """converts a list of arrays of ones and zeros into a single
    array of unsigned ints of the given datatype."""
    n = {uint8:8,uint16:16,uint32:32}
    if arrays[0] is 0:
        y = zeros(max([len(arr) if iterable(arr) else 1 for arr in arrays]),dtype=dtype)
    else:
        y = array(arrays[0],dtype=dtype)
    for i in range(1,n[dtype]):
        if iterable(arrays[i]):
            y |= arrays[i]<<i
    return y

def fastflatten(inarray, dtype):
    """A faster way of flattening our arrays than pylab.flatten.
    pylab.flatten returns a generator which takes a lot of time and memory
    to convert into a numpy array via array(list(generator)).  The problem
    is that generators don't know how many values they'll return until
    they're done. This algorithm produces a numpy array directly by
    first calculating what the length will be. It is several orders of
    magnitude faster. Note that we can't use numpy.ndarray.flatten here
    since our inarray is really a list of 1D arrays of varying length
    and/or single values, not a N-dimenional block of homogeneous data
    like a numpy array."""
    total_points = sum([len(element) if iterable(element) else 1 for element in inarray])
    flat = empty(total_points,dtype=dtype)
    i = 0
    for val in inarray:
        if iterable(val):
            flat[i:i+len(val)] = val[:]
            i += len(val)
        else:
            flat[i] = val
            i += 1
    return flat
    
class Device(object):
    description = 'Generic Device'
    allowed_children = None
    def __init__(self,name,parent_device,connection, call_parents_add_device=True):
        if self.allowed_children is None:
            allowed_children = [Device]
        self.name = name
        self.parent_device = parent_device
        self.connection = connection
        self.child_devices = []
        self.connection_table_properties = {}
        if parent_device and call_parents_add_device:
            # This is optional by keyword argument, so that subclasses
            # overriding __init__ can call call Device.__init__ early
            # on and only call self.parent_device.add_device(self)
            # a bit later, allowing for additional code in
            # between. If setting call_parents_add_device=False,
            # self.parent_device.add_device(self) *must* be called later
            # on, it is not optional.
            parent_device.add_device(self)
        
        # Check that the name doesn't already exist in the python namespace
        if name in locals() or name in globals() or name in _builtins_dict:
            raise LabscriptError('The device name %s already exists in the Python namespace. Please choose another.'%name)
        if name in keyword.kwlist:
            raise LabscriptError('%s is a reserved Python keyword.'%name +
                                 ' Please choose a different device name.')
                                     
        try:
            # Test that name is a valid Python variable name:
            exec '%s = None'%name
            assert '.' not in name
        except:
            raise ValueError('%s is not a valid Python variable name.'%name)
        
        # Put self into the global namespace:
        _builtins_dict[name] = self
        
        # Add self to the compiler's device inventory
        compiler.inventory.append(self)
    
    # Method to set a property for this device. 
    #
    # The property will be stored in the connection table and be used 
    # during connection table comparisons.
    #
    # The value must satisfy eval(repr(value)) == value
    #
    # You cannot overwrite an existing property unless you set the 
    # overwrite flag to True on subsequent calls to this method
    def set_property(self, name, value, overwrite = False):
        if name in self.connection_table_properties and not overwrite:
            raise LabscriptError('Device %s has had the property %s set more than once. This is not allowed unless the overwrite flag is explicitly set'%(self.name, name))
        
        # make sure the value can be stored as a string
        try:
            assert(eval(repr(value)) == value)
        except(AssertionError,SyntaxError):
            raise LabscriptError('The value set for property %s on device %s is too complex to store as a string in the connection table. Ensure that eval(repr(value)) == value is True'%(name, self.name))
        
        self.connection_table_properties[name] = value
    
    # Method to get a property of this device already set using Device.set_property
    #
    # If the property is not already set, a default value will be returned 
    # if specified as the argument after 'name' if there is only one argument
    # after 'name' and the argument is either not a keyword argument or is a 
    # keyword argument with the name 'default'
    #
    # If the property is not already set, or one of the above conventions is
    # violated, a LabscriptError will be raised
    #
    # Example acceptable signatures:
    #
    # get_property('example')            # 'example will be returned if set, or an exception will be raised
    # get_property('example', 7)         # 7 will be returned if 'example' is not set
    # get_property('example', default=7) # 7 will be returned is 'example' is not set
    #
    #
    # Example signatures that WILL ALWAYS RAISE AN EXCEPTION:
    # get_property('example', 7, 8)
    # get_property('example', 7, default=9)
    # get_property('example', default=7, x=9)
    def get_property(self, name, *args, **kwargs):#default = None):
        if len(kwargs) == 1 and 'default' not in kwargs:
            raise LabscriptError('A call to %s.get_property had a keyword argument that was not name or default'%self.name)
        if len(args) + len(kwargs) > 1:
            raise LabscriptError('A call to %s.get_property has too many arguments and/or keyword arguments'%self.name)
            
        if name in self.connection_table_properties:
            return self.connection_table_properties[name]
            
        if 'default' in kwargs:
            return kwargs['default']
        elif len(args) == 1:
            return args[0]
        else:
            raise LabscriptError('The property %s has not been set for device %s'%(name, self.name))
            
    
    def add_device(self, device):
        if any([isinstance(device,DeviceClass) for DeviceClass in self.allowed_children]):
            self.child_devices.append(device)
        else:
            raise LabscriptError('Devices of type %s cannot be attached to devices of type %s.'%(device.description,self.description))
    
    @property    
    def pseudoclock_device(self):
        if isinstance(self, PseudoclockDevice):
            return self 
        parent = self.parent_device
        try:
            while not isinstance(parent,PseudoclockDevice):
                parent = parent.parent_device
            return parent
        except Exception as e:
            raise LabscriptError('Couldn\'t find parent pseudoclock device of %s, what\'s going on? Original error was %s.'%(self.name, str(e)))
    
    @property 
    def parent_clock_line(self):
        if isinstance(self, ClockLine):
            return self
        parent = self.parent_device
        try:
            while not isinstance(parent,ClockLine):
                parent = parent.parent_device
            return parent
        except Exception as e:
            raise LabscriptError('Couldn\'t find parent ClockLine of %s, what\'s going on? Original error was %s.'%(self.name, str(e)))
    
    @property
    def t0(self):
        """The earliest time output can be commanded from this device at the start of the experiment.
        This is nonzeo on secondary pseudoclock devices due to triggering delays."""
        parent = self.pseudoclock_device
        if parent.is_master_pseudoclock:
            return 0
        else:
            return round(parent.trigger_times[0] + parent.trigger_delay, 10)
                            
    def get_all_outputs(self):
        all_outputs = []
        for device in self.child_devices:
            if isinstance(device,Output):
                all_outputs.append(device)
            else:
                all_outputs.extend(device.get_all_outputs())
        return all_outputs
    
    def get_all_children(self):
        all_children = []
        for device in self.child_devices:
              all_children.append(device)
              all_children.extend(device.get_all_children())
        return all_children

    def generate_code(self, hdf5_file):
        for device in self.child_devices:
            device.generate_code(hdf5_file)
  

class IntermediateDevice(Device):
    
    def __init__(self, name, parent_device):
        self.name = name
        # this should be checked here because it should only be connected a clockline
        # The allowed_children attribute of parent classes doesn't prevent this from being connected to something that accepts 
        # an instance of 'Device' as a child
        if not isinstance(parent_device, ClockLine):
            if not hasattr(parent_device, 'name'):
                parent_device_name = 'Unknown: not an instance of a labscript device class'
            else:
                parent_device_name = parent_device.name
            raise LabscriptError('Error instantiating device %s. The parent (%s) must be an instance of ClockLine.'%(name, parent_device_name))
        Device.__init__(self, name, parent_device, 'internal') # This 'internal' should perhaps be more descriptive?
 
  
class ClockLine(Device):
    description = 'Generic ClockLine'
    allowed_children = [IntermediateDevice]
    _clock_limit = None
    
    def __init__(self, name, pseudoclock, connection, ramping_allowed = True):
        # TODO: Verify that connection is  valid connection of Pseudoclock.parent_device (the PseudoclockDevice)
        Device.__init__(self, name, pseudoclock, connection)
        self.ramping_allowed = ramping_allowed
        
    def add_device(self, device):
        Device.add_device(self, device)
        if hasattr(device, 'clock_limit') and (self._clock_limit is None or device.clock_limit < self.clock_limit):
            self._clock_limit = device.clock_limit
    
    # define a property to make sure no children overwrite this value themselves
    # The calculation of maximum clock_limit should be done by the add_device method above
    @property
    def clock_limit(self):
        # If no child device has specified a clock limit
        if self._clock_limit is None:
            # return the Pseudoclock clock_limit
            # TODO: Maybe raise an error instead?
            #       Maybe all Intermediate devices should be required to have a clock_limit?
            return self.parent_device.clock_limit
        return self._clock_limit

        
class Pseudoclock(Device):
    description = 'Generic Pseudoclock'
    allowed_children = [ClockLine]
    
    def __init__(self, name, pseudoclock_device, connection):
        Device.__init__(self, name, pseudoclock_device, connection)
        self.clock_limit = pseudoclock_device.clock_limit
        self.clock_resolution = pseudoclock_device.clock_resolution
        
    def add_device(self, device):
        Device.add_device(self, device)
        #TODO: Maybe verify here that device.connection (the ClockLine connection) is a valid connection of the parent PseudoClockDevice
        #      Also see the same comment in ClockLine.__init__
        # if device.connection not in self.clock_lines:
            # self.clock_lines[

    def collect_change_times(self, all_outputs, outputs_by_clockline):
        """Asks all connected outputs for a list of times that they
        change state. Takes the union of all of these times. Note
        that at this point, a change from holding-a-constant-value
        to ramping-through-values is considered a single state
        change. The clocking times will be filled in later in the
        expand_change_times function, and the ramp values filled in with
        expand_timeseries."""
        change_times = {}
        all_change_times = []
        ramps_by_clockline = {}
        for clock_line, outputs in outputs_by_clockline.items():
            change_times.setdefault(clock_line, [])
            ramps_by_clockline.setdefault(clock_line, [])
            for output in outputs:
                # print 'output name: %s'%output.name
                output_change_times = output.get_change_times()
                # print output_change_times
                change_times[clock_line].extend(output_change_times)
                all_change_times.extend(output_change_times)
                ramps_by_clockline[clock_line].extend(output.get_ramp_times())
            
            # print 'initial_change_times for %s: %s'%(clock_line.name,change_times[clock_line])
        
        # Change to a set and back to get rid of duplicates:
        if not all_change_times:
            all_change_times.append(0)
        all_change_times.append(self.parent_device.stop_time)
        # include trigger times in change_times, so that pseudoclocks always have an instruction immediately following a wait:
        all_change_times.extend(self.parent_device.trigger_times)
        
        ####################################################################################################
        # Find out whether any other clockline has a change time during a ramp on another clockline.       #
        # If it does, we need to let the ramping clockline know it needs to break it's loop at that time   #
        ####################################################################################################
        # convert all_change_times to a numpy array
        all_change_times_numpy = array(all_change_times)
        # Loop through each clockline
        # print ramps_by_clockline
        for clock_line, ramps in ramps_by_clockline.items():
            # for each clockline, loop through the ramps on that clockline
            for ramp_start_time, ramp_end_time in ramps:
                # for each ramp, check to see if there is a change time in all_change_times which intersects
                # with the ramp. If there is, add a change time into this clockline at that point
                indices = np.where((ramp_start_time < all_change_times_numpy) & (all_change_times_numpy < ramp_end_time))
                for idx in indices[0]:
                    change_times[clock_line].append(all_change_times_numpy[idx])
                
        # Get rid of duplicates:
        all_change_times = list(set(all_change_times))
        all_change_times.sort()  
        
        # Check that the pseudoclock can handle updates this fast
        for i, t in enumerate(all_change_times[:-1]):
            dt = all_change_times[i+1] - t
            if dt < 1.0/self.clock_limit:
                raise LabscriptError('Commands have been issued to devices attached to %s at t= %s s and %s s. '%(self.name, str(t),str(all_change_times[i+1])) +
                                     'This Pseudoclock cannot support update delays shorter than %s sec.'%(str(1.0/self.clock_limit)))

        ####################################################################################################
        # For each clockline, make sure we have a change time for triggers, stop_time, t=0 and             #
        # check that no change tiems are too close together                                                #
        ####################################################################################################
        for clock_line, change_time_list in change_times.items():
            # include trigger times in change_times, so that pseudoclocks always have an instruction immediately following a wait:
            change_time_list.extend(self.parent_device.trigger_times)
            # Get rid of duplicates if trigger times were already in the list:
            change_time_list = list(set(change_time_list))
            change_time_list.sort()
        
            # Check that no two instructions are too close together:
            for i, t in enumerate(change_time_list[:-1]):
                dt = change_time_list[i+1] - t
                if dt < 1.0/clock_line.clock_limit:
                    raise LabscriptError('Commands have been issued to devices attached to %s at t= %s s and %s s. '%(self.name, str(t),str(change_time_list[i+1])) +
                                         'One or more connected devices on ClockLine %s cannot support update delays shorter than %s sec.'%(clock_line.name, str(1.0/clock_line.clock_limit)))
            
            # If the device has no children, we still need it to have a
            # single instruction. So we'll add 0 as a change time:
            if not change_time_list:
                change_time_list.append(0)

            # Also add the stop time as as change time. First check that it isn't too close to the time of the last instruction:
            if not self.parent_device.stop_time in change_time_list:
                dt = self.parent_device.stop_time - change_time_list[-1]
                if abs(dt) < 1.0/clock_line.clock_limit:
                    raise LabscriptError('The stop time of the experiment is t= %s s, but the last instruction for a device attached to %s is at t= %s s. '%( str(self.stop_time), self.name, str(change_time_list[-1])) +
                                         'One or more connected devices cannot support update delays shorter than %s sec. Please set the stop_time a bit later.'%str(1.0/clock_line.clock_limit))
                
                change_time_list.append(self.parent_device.stop_time)

            # Sort change times so self.stop_time will be in the middle
            # somewhere if it is prior to the last actual instruction. Whilst
            # this means the user has set stop_time in error, not catching
            # the error here allows it to be caught later by the specific
            # device that has more instructions after self.stop_time. Thus
            # we provide the user with sligtly more detailed error info.
            change_time_list.sort()
            
            # because we made the list into a set and back to a list, it is now a different object
            # so modifying it won't update the list in the dictionary.
            # So store the updated list in the dictionary
            change_times[clock_line] = change_time_list
        return all_change_times, change_times
    
    def expand_change_times(self, all_change_times, change_times, outputs_by_clockline):
        """For each time interval delimited by change_times, constructs
        an array of times at which the clock for this device needs to
        tick. If the interval has all outputs having constant values,
        then only the start time is stored.  If one or more outputs are
        ramping, then the clock ticks at the maximum clock rate requested
        by any of the outputs. Also produces a higher level description
        of the clocking; self.clock. This list contains the information
        that facilitates programming a pseudo clock using loops."""
        all_times = {}
        clocks_in_use = []
        # for output in outputs:
            # if output.parent_device.clock_type != 'slow clock':            
                # if output.parent_device.clock_type not in all_times:
                    # all_times[output.parent_device.clock_type] = []
                # if output.parent_device.clock_type not in clocks_in_use:
                    # clocks_in_use.append(output.parent_device.clock_type)
        
        clock = []
        clock_line_current_indices = {}
        for clock_line, outputs in outputs_by_clockline.items():
            clock_line_current_indices[clock_line] = 0
            all_times[clock_line] = []
        
        # iterate over all change times
        # for clock_line, times in change_times.items():
            # print '%s: %s'%(clock_line.name, times)
        for i, time in enumerate(all_change_times):
            if time in self.parent_device.trigger_times[1:]:
                # A wait instruction:
                clock.append('WAIT')
                
            # list of enabled clocks
            enabled_clocks = []
            enabled_looping_clocks = []
            # enabled_non_looping_clocks = []
            
            # update clock_line indices
            for clock_line in clock_line_current_indices:
                try:
                    while change_times[clock_line][clock_line_current_indices[clock_line]] < time:
                        clock_line_current_indices[clock_line] += 1
                except IndexError:
                    # Fix the index to the last one
                    clock_line_current_indices[clock_line] = len(change_times[clock_line]) - 1
                    # print a warning
                    message = ''.join(['WARNING: ClockLine %s has it\'s last change time at t=%.10f but another ClockLine has a change time at t=%.10f. '%(clock_line.name, change_times[clock_line][-1], time), 
                              'This should never happen, as the last change time should always be the time passed to stop(). ', 
                              'Perhaps you have an instruction after the stop time of the experiment?'])
                    sys.stderr.write(message+'\n')
                    
                # Let's work out which clock_lines are enabled for this instruction
                if time == change_times[clock_line][clock_line_current_indices[clock_line]]:
                    enabled_clocks.append(clock_line)
            
            # what's the fastest clock rate?
            maxrate = 0
            local_clock_limit = self.clock_limit # the Pseudoclock clock limit
            for clock_line in enabled_clocks:
                for output in outputs_by_clockline[clock_line]:
                    # Check if output is sweeping and has highest clock rate
                    # so far. If so, store its clock rate to max_rate:
                    if hasattr(output,'timeseries') and isinstance(output.timeseries[clock_line_current_indices[clock_line]],dict):
                        if clock_line not in enabled_looping_clocks:
                            enabled_looping_clocks.append(clock_line)
                                
                        if output.timeseries[clock_line_current_indices[clock_line]]['clock rate'] > maxrate:
                            # It does have the highest clock rate? Then store that rate to max_rate:
                            maxrate = output.timeseries[clock_line_current_indices[clock_line]]['clock rate']
                
                        # only check this for ramping clock_lines
                        # non-ramping clock-lines have already had the clock_limit checked within collect_change_times()
                        if local_clock_limit > clock_line.clock_limit:
                            local_clock_limit = clock_line.clock_limit
                        
            # find non-looping clocks
            # for clock_line in enabled_clocks:
                # if clock_line not in enabled_looping_clocks:
                    # enabled_non_looping_clocks.append(clock_line)
            
            if maxrate:
                # round to the nearest clock rate that the pseudoclock can actually support:
                period = 1/maxrate
                quantised_period = period/self.clock_resolution
                quantised_period = round(quantised_period)
                period = quantised_period*self.clock_resolution
                maxrate = 1/period
            if maxrate > local_clock_limit:
                raise LabscriptError('At t = %s sec, a clock rate of %s Hz was requested. '%(str(time),str(maxrate)) + 
                                    'One or more devices connected to %s cannot support clock rates higher than %sHz.'%(str(self.name),str(local_clock_limit)))
                
            if maxrate:
                # If there was ramping at this timestep, how many clock ticks fit before the next instruction?
                n_ticks, remainder = divmod((all_change_times[i+1] - time)*maxrate,1)
                n_ticks = int(n_ticks)
                # Can we squeeze the final clock cycle in at the end?
                if remainder and remainder/float(maxrate) >= 1/float(local_clock_limit):
                    # Yes we can. Clock speed will be as
                    # requested. Otherwise the final clock cycle will
                    # be too long, by the fraction 'remainder'.
                    n_ticks += 1
                duration = n_ticks/float(maxrate) # avoiding integer division
                ticks = linspace(time,time + duration,n_ticks,endpoint=False)
                
                for clock_line in enabled_clocks:
                    if clock_line in enabled_looping_clocks:
                        all_times[clock_line].append(ticks)
                    else:
                        all_times[clock_line].append(time)
                
                if n_ticks > 1:
                    # If n_ticks is only one, then this step doesn't do
                    # anything, it has reps=0. So we should only include
                    # it if n_ticks > 1.
                    if n_ticks > 2:
                        #If there is more than one clock tick here,
                        #then we split the ramp into an initial clock
                        #tick, during which the slow clock ticks, and
                        #the rest of the ramping time, during which the
                        #slow clock does not tick.
                        clock.append({'start': time, 'reps': 1, 'step': 1/float(maxrate), 'enabled_clocks':enabled_clocks})
                        clock.append({'start': time + 1/float(maxrate), 'reps': n_ticks-2, 'step': 1/float(maxrate), 'enabled_clocks':enabled_looping_clocks})
                    else:
                        clock.append({'start': time, 'reps': n_ticks-1, 'step': 1/float(maxrate), 'enabled_clocks':enabled_clocks})
                        
                    # clock.append({'start': time, 'reps': n_ticks-1, 'step': 1/float(maxrate), 'enabled_clocks':enabled_clocks})
                # The last clock tick has a different duration depending on the next step. 
                clock.append({'start': ticks[-1], 'reps': 1, 'step': all_change_times[i+1] - ticks[-1], 'enabled_clocks':enabled_clocks if n_ticks == 1 else enabled_looping_clocks})
            else:
                for clock_line in enabled_clocks:
                    all_times[clock_line].append(time)
                    
                try: 
                    # If there was no ramping, here is a single clock tick:
                    clock.append({'start': time, 'reps': 1, 'step': all_change_times[i+1] - time, 'enabled_clocks':enabled_clocks})
                except IndexError:
                    if i != len(all_change_times) - 1:
                        raise
                    if self.parent_device.stop_time > time:
                        # There is no next instruction. Hold the last clock
                        # tick until self.parent_device.stop_time.
                        raise Exception('This shouldn\'t happen -- stop_time should always be equal to the time of the last instruction. Please report a bug.')
                        # I commented this out because it is after a raised exception so never ran.... - Phil
                        # clock.append({'start': time, 'reps': 1, 'step': self.parent_device.stop_time - time,'slow_clock_tick':True}) 
                    # Error if self.parent_device.stop_time has been set to less
                    # than the time of the last instruction:
                    elif self.parent_device.stop_time < time:
                        raise LabscriptError('%s %s has more instructions after the experiment\'s stop time.'%(self.description,self.name))
                    # If self.parent_device.stop_time is the same as the time of the last
                    # instruction, then we'll get the last instruction
                    # out still, so that the total number of clock
                    # ticks matches the number of data points in the
                    # Output.raw_output arrays. We'll make this last
                    # cycle be at ten times the minimum step duration.
                    else:
                        # find the slowest clock_limit
                        enabled_clocks = []
                        local_clock_limit = 1.0/self.clock_resolution # the Pseudoclock clock limit
                        for clock_line, outputs in outputs_by_clockline.items():
                            if local_clock_limit > clock_line.clock_limit:
                                local_clock_limit = clock_line.clock_limit
                            enabled_clocks.append(clock_line)
                        clock.append({'start': time, 'reps': 1, 'step': 10.0/self.clock_limit, 'enabled_clocks':enabled_clocks})
        # for row in clock:
            # print row
        return all_times, clock
    
    def get_outputs_by_clockline(self):
        all_outputs = self.get_all_outputs()
        
        outputs_by_clockline = {}
        for output in all_outputs:
            # TODO: Make this a bit more robust (can we assume things always have this hierarchy?)
            clock_line = output.parent_clock_line
            assert clock_line.parent_device == self
            outputs_by_clockline.setdefault(clock_line, [])
            outputs_by_clockline[clock_line].append(output)
            
        return all_outputs, outputs_by_clockline
    
    def generate_clock(self):
        all_outputs, outputs_by_clockline = self.get_outputs_by_clockline()
        
        # Get change_times for all outputs, and also grouped by clockline
        all_change_times, change_times = self.collect_change_times(all_outputs, outputs_by_clockline)
               
        # for each clock line
        for clock_line, clock_line_change_times in change_times.items():
            # and for each output on the clockline
            for output in outputs_by_clockline[clock_line]:
                # call make_timeseries to expand the list of instructions for each change_time on this clock line
                output.make_timeseries(clock_line_change_times)

        # now generate the clock meta data for the Pseudoclock
        # also generate everytime point each clock line will tick (expand ramps)
        all_times, self.clock = self.expand_change_times(all_change_times, change_times, outputs_by_clockline)
        
        # for each clockline
        for clock_line, outputs in outputs_by_clockline.items():
            # and for each output
            for output in outputs:
                # evaluate the output at each time point the clock line will tick at
                output.expand_timeseries(all_times[clock_line])
                
        # TODO: is this needed? Let's say no...
        # self.all_change_times = fastflatten(all_change_times, float)
        
        # Flatten the clock line times for use by the child devices for writing instruction tables
        # TODO: (if this needed or was it just for runviewer meta data that we don't need anymore?)
        self.times = {}
        for clock_line, time_array in all_times.items():
            self.times[clock_line] = fastflatten(time_array,float)
        
    def generate_code(self, hdf5_file):
        self.generate_clock()
        Device.generate_code(self, hdf5_file)
        

class TriggerableDevice(Device):
    trigger_edge_type = 'rising'
    # A class devices should inherit if they do
    # not require a pseudoclock, but do require a trigger.
    # This enables them to have a Trigger divice as a parent
    def __init__(self, name, parent_device, connection, parentless=False):
        if None in [parent_device, connection] and not parentless:
            raise LabscriptError('No parent specified. If this device does not require a parent, set parentless=True')
        if isinstance(parent_device, Trigger):
            if self.trigger_edge_type != parent_device.trigger_edge_type:
                raise LabscriptError('Trigger edge type for %s is \'%s\' specified, ' % (self.name, trigger_edge_type) + 
                                      'but existing Trigger object %s ' % parent_device.name +
                                      'has edge type \'%s\'' % parent_device.trigger_edge_type)
            self.trigger_device = parent_device
        elif parent_device is not None:
            # Instantiate a trigger object to be our parent:
            self.trigger_device = Trigger(name + '_trigger', parent_device, connection, self.trigger_edge_type)
            parent_device = self.trigger_device
            connection = 'trigger'
        Device.__init__(self, name, parent_device, connection)
    
    
class PseudoclockDevice(TriggerableDevice):
    description = 'Generic Pseudoclock Device'
    allowed_children = [Pseudoclock]
    trigger_edge_type = 'rising'
    # How long after a trigger the next instruction is actually output:
    trigger_delay = 0
    # How long a trigger line must remain high/low in order to be detected:
    trigger_minimum_duration = 0 
    # How long after the start of a wait instruction the device is actually capable of resuming:
    wait_delay = 0
    
    def __init__(self, name, trigger_device=None, trigger_connection=None):
        if trigger_device is None:
            parent_device = None
            connection = None
            for device in compiler.inventory:
                if isinstance(device, PseudoclockDevice) and device.is_master_pseudoclock:
                    raise LabscriptError('There is already a master pseudoclock device: %s.'%device.name + 
                                         'There cannot be multiple master pseudoclock devices - please provide a trigger_device for one of them.')
            TriggerableDevice.__init__(self, name, parent_device=None, connection=None, parentless=True)
        else:
            # The parent device declared was a digital output channel: the following will
            # automatically instantiate a Trigger for it and set it as self.trigger_device:
            TriggerableDevice.__init__(self, name, parent_device=parent_device, connection=trigger_connection)
            # Ensure that the parent pseudoclock device is, in fact, the master pseudoclock device.
            if not self.trigger_device.pseudoclock_device.is_master_pseudoclock:
                raise LabscriptError('All secondary pseudoclock devices must be triggered by a device being clocked by the master pseudoclock device.' +
                                     'Pseudoclocks triggering each other in series is not supported.')
        self.trigger_times = []
        self.wait_times = []
        self.initial_trigger_time = 0
    
    @property    
    def is_master_pseudoclock(self):
        return self.parent_device is None
    
    def set_initial_trigger_time(self, t):
        if compiler.start_called:
            raise LabscriptError('Initial trigger times must be set prior to calling start()')
        if self.is_master_pseudoclock:
            raise LabscriptError('Initial trigger time of master clock is always zero, it cannot be changed.')
        else:
            self.initial_trigger_time = t
            
    def trigger(self, t, duration, wait_delay = 0):
        """Ask the trigger device to produce a digital pulse of a given duration to trigger this pseudoclock"""
        if t == 'initial':
            t = self.initial_trigger_time
        t = round(t,10)
        if self.is_master_pseudoclock:
            if compiler.wait_monitor is not None:
                # Make the wait monitor pulse to signify starting or resumption of the experiment:
                compiler.wait_monitor.trigger(t, duration)
            elif t != self.initial_trigger_time:
                raise LabscriptError("You cannot use waits in unless you have a wait monitor." +
                                     "Please instantiate a WaitMonitor in your connection table.")
            self.trigger_times.append(t)
        else:
            self.trigger_device.trigger(t, duration)
            self.trigger_times.append(round(t + wait_delay,10))
            
    def do_checks(self, outputs):
        """Basic error checking to ensure the user's instructions make sense"""
        for output in outputs:
            output.do_checks(self.trigger_times)
            
    def offset_instructions_from_trigger(self, outputs):
        for output in outputs:
            output.offset_instructions_from_trigger(self.trigger_times)
        
        if not self.is_master_pseudoclock:
            # Adjust the stop time relative to the last trigger time
            self.stop_time = self.stop_time - self.trigger_delay * len(self.trigger_times)
            # Modify the trigger times themselves so that we insert wait instructions at the right times:
            initial_trigger_time = self.trigger_times[0]
            self.trigger_times = [t - initial_trigger_time - i*self.trigger_delay for i, t in enumerate(self.trigger_times)]
                            
    def generate_code(self, hdf5_file):
        outputs = self.get_all_outputs()
        self.do_checks(outputs)
        self.offset_instructions_from_trigger(outputs)
        Device.generate_code(self, hdf5_file)
        
    
class Output(Device):
    description = 'generic output'
    allowed_states = {}
    dtype = float64
    scale_factor = 1
    def __init__(self,name,parent_device,connection,limits = None,unit_conversion_class = None,unit_conversion_parameters = None):
        self.instructions = {}
        self.ramp_limits = [] # For checking ramps don't overlap
        if not unit_conversion_parameters:
            unit_conversion_parameters = {}
        self.unit_conversion_class = unit_conversion_class
        self.unit_conversion_parameters = unit_conversion_parameters        
        Device.__init__(self,name,parent_device,connection)  
        
        # Instantiate the calibration
        if unit_conversion_class is not None:
            self.calibration = unit_conversion_class(unit_conversion_parameters)
            # Validate the calibration class
            for units in self.calibration.derived_units:
                #Does the conversion to base units function exist for each defined unit type?
                if not hasattr(self.calibration,units+"_to_base"):
                    raise LabscriptError('The function "%s_to_base" does not exist within the calibration "%s" used in output "%s"'%(units,self.unit_conversion_class,self.name))
                #Does the conversion to base units function exist for each defined unit type?
                if not hasattr(self.calibration,units+"_from_base"):
                    raise LabscriptError('The function "%s_from_base" does not exist within the calibration "%s" used in output "%s"'%(units,self.unit_conversion_class,self.name))
        
        # If limits exist, check they are valid
        # Here we specifically differentiate "None" from False as we will later have a conditional which relies on
        # self.limits being either a correct tuple, or "None"
        if limits is not None:
            if not isinstance(limits,tuple) or len(limits) is not 2:
                raise LabscriptError('The limits for "%s" must be tuple of length 2. Eg. limits=(1,2)'%(self.name))
            if limits[0] > limits[1]:
                raise LabscriptError('The first element of the tuple must be lower than the second element. Eg limits=(1,2), NOT limits=(2,1)')
        # Save limits even if they are None        
        self.limits = limits
    
    @property
    def clock_limit(self):
        parent = self.parent_clock_line
        return parent.clock_limit
    
    @property
    def trigger_delay(self):
        """The earliest time output can be commanded from this device after a trigger.
        This is nonzeo on secondary pseudoclocks due to triggering delays."""
        parent = self.pseudoclock_device
        if parent.is_master_pseudoclock:
            return 0
        else:
            return parent.trigger_delay
    
    @property
    def wait_delay(self):
        """The earliest time output can be commanded from this device after a wait.
        This is nonzeo on secondary pseudoclocks due to triggering delays and the fact
        that the master clock doesn't provide a resume trigger to secondary clocks until
        a minimum time has elapsed: compiler.wait_delay. This is so that if a wait is 
        extremely short, the child clock is actually ready for the trigger.
        """
        delay = compiler.wait_delay if self.pseudoclock_device.is_master_pseudoclock else 0
        return self.trigger_delay + delay
            
    def apply_calibration(self,value,units):
        # Is a calibration in use?
        if self.unit_conversion_class is None:
            raise LabscriptError('You can not specify the units in an instruction for output "%s" as it does not have a calibration associated with it'%(self.name))
                    
        # Does a calibration exist for the units specified?
        if units not in self.calibration.derived_units:
            raise LabscriptError('The units "%s" does not exist within the calibration "%s" used in output "%s"'%(units,self.unit_conversion_class,self.name))
                    
        # Return the calibrated value
        return getattr(self.calibration,units+"_to_base")(value)
        
    def instruction_to_string(self,instruction):
        """gets a human readable description of an instruction"""
        if isinstance(instruction,dict):
            return instruction['description']
        elif self.allowed_states:
            return str(self.allowed_states[instruction])
        else:
            return str(instruction)

    def add_instruction(self,time,instruction,units=None):
        if not compiler.start_called:
            raise LabscriptError('Cannot add instructions prior to calling start()')
        # round to the nearest 0.1 nanoseconds, to prevent floating point
        # rounding errors from breaking our equality checks later on.
        time = round(time,10)
        # Also round end time of ramps to the nearest 0.1 ns:
        if isinstance(instruction,dict):
            instruction['end time'] = round(instruction['end time'],10)
            instruction['initial time'] = round(instruction['initial time'],10)
        # Check that time is not negative or too soon after t=0:
        if time < self.t0:
            err = ' '.join([self.description, self.name, 'has an instruction at t=%ss,'%str(time),
                 'Due to the delay in triggering its pseudoclock device, the earliest output possible is at t=%s.'%str(self.t0)])
            raise LabscriptError(err)
        # Check that this doesn't collide with previous instructions:
        if time in self.instructions.keys():
            if not config.suppress_all_warnings:
                message = ' '.join(['WARNING: State of', self.description, self.name, 'at t=%ss'%str(time),
                          'has already been set to %s.'%self.instruction_to_string(self.instructions[time]),
                          'Overwriting to %s. (note: all values in base units where relevant)'%self.instruction_to_string(self.apply_calibration(instruction,units) if units and not isinstance(instruction,dict) else instruction)])
                sys.stderr.write(message+'\n')
        # Check that ramps don't collide
        if isinstance(instruction,dict):
            # No ramps allowed if this output is on a slow clock:
            if not self.parent_clock_line.ramping_allowed:
                raise LabscriptError('%s %s is on clockline that does not support ramping. '%(self.description, self.name) + 
                                     'It cannot have a function ramp as an instruction.')
            for start, end in self.ramp_limits:
                if start < time < end or start < instruction['end time'] < end:
                    err = ' '.join(['State of', self.description, self.name, 'from t = %ss to %ss'%(str(start),str(end)),
                        'has already been set to %s.'%self.instruction_to_string(self.instructions[start]),
                        'Cannot set to %s from t = %ss to %ss.'%(self.instruction_to_string(instruction),str(time),str(instruction['end time']))])
                    raise LabscriptError(err)
            self.ramp_limits.append((time,instruction['end time']))
            # Check that start time is before end time:
            if time > instruction['end time']:
                raise LabscriptError('%s %s has been passed a function ramp %s with a negative duration.'%(self.description, self.name, self.instruction_to_string(instruction)))
            if instruction['clock rate'] == 0:
                raise LabscriptError('A nonzero sample rate is required.')
            # Else we have a "constant", single valued instruction
        else:
            # If we have units specified, convert the value
            if units is not None:
                # Apply the unit calibration now
                instruction = self.apply_calibration(instruction,units)
            # if we have limits, check the value is valid
            if self.limits:
                if (instruction < self.limits[0]) or (instruction > self.limits[1]):
                    raise LabscriptError('You cannot program the value %s (base units) to %s as it falls outside the limits (%d to %d)'%(str(instruction), self.name, self.limits[0], self.limits[1]))
        self.instructions[time] = instruction
    
    def do_checks(self, trigger_times):
        """Basic error checking te ensure the user's instructions make sense"""
        # Check if there are no instructions. Generate a warning and insert an
        # instruction telling the output to remain at its default value.
        if not self.instructions:
            if not config.suppress_mild_warnings and not config.suppress_all_warnings:
                sys.stderr.write(' '.join(['WARNING:', self.name, 'has no instructions. It will be set to %s for all time.\n'%self.instruction_to_string(self.default_value)]))
            self.add_instruction(self.t0, self.default_value)  
        # Check if there are no instructions at the initial time. Generate a warning and insert an
        # instruction telling the output to start at its default value.
        if self.t0 not in self.instructions.keys():
            if not config.suppress_mild_warnings and not config.suppress_all_warnings:
               sys.stderr.write(' '.join(['WARNING:', self.name, 'has no initial instruction. It will initially be set to %s.\n'%self.instruction_to_string(self.default_value)]))
            self.add_instruction(self.t0, self.default_value) 
        # Check that ramps have instructions following them.
        # If they don't, insert an instruction telling them to hold their final value.
        for instruction in self.instructions.values():
            if isinstance(instruction, dict) and instruction['end time'] not in self.instructions.keys():
                self.add_instruction(instruction['end time'], instruction['function'](instruction['end time']-instruction['initial time']), instruction['units'])
        # Checks for trigger times:
        for trigger_time in trigger_times:
            for t, instruction in self.instructions.items():
                # Check no ramps are happening at the trigger time:
                if isinstance(instruction, dict) and instruction['initial time'] < trigger_time and instruction['end time'] > trigger_time:
                    err = (' %s %s has a ramp %s from t = %s to %s. ' % (self.description, 
                            self.name, instruction['description'], str(instruction['initial time']), str(instruction['end time'])) +
                           'This overlaps with a trigger at t=%s, and so cannot be performed.' % str(trigger_time))
                    raise LabscriptError(err)
                # Check that nothing is happening during the delay time after the trigger:
                if round(trigger_time,10) < round(t,10) < round(trigger_time + self.trigger_delay, 10):
                    err = (' %s %s has an instruction at t = %s. ' % (self.description, self.name, str(t)) + 
                           'This is too soon after a trigger at t=%s, '%str(trigger_time) + 
                           'the earliest output possible after this trigger is at t=%s'%str(trigger_time + self.trigger_delay))
                    raise LabscriptError(err)
                # Check that there are no instructions too soon before the trigger:
                if 0 < trigger_time - t < max(self.clock_limit, compiler.wait_delay):
                    err = (' %s %s has an instruction at t = %s. ' % (self.description, self.name, str(t)) + 
                           'This is too soon before a trigger at t=%s, '%str(trigger_time) + 
                           'the latest output possible before this trigger is at t=%s'%str(trigger_time - max(self.clock_limit, compiler.wait_delay)))
                           
    def offset_instructions_from_trigger(self, trigger_times):
        """Subtracts self.trigger_delay from all instructions at or after each trigger_time"""
        offset_instructions = {}
        for t, instruction in self.instructions.items():
            # How much of a delay is there for this instruction? That depends how many triggers there are prior to it:
            n_triggers_prior = len([time for time in trigger_times if time < t])
            # The cumulative offset at this point in time:
            offset = self.trigger_delay * n_triggers_prior + trigger_times[0]
            if isinstance(instruction,dict):
                offset_instruction = instruction.copy()
                offset_instruction['end time'] = instruction['end time'] - offset
                offset_instruction['initial time'] = instruction['initial time'] - offset
            else:
                offset_instruction = instruction
                
            offset_instructions[t - offset] = offset_instruction
        self.instructions = offset_instructions
            
        # offset each of the ramp_limits for use in the calculation within Pseudoclock/ClockLine
        # so that the times in list are consistent with the ones in self.instructions
        for i, times in enumerate(self.ramp_limits):
            n_triggers_prior = len([time for time in trigger_times if time < times[0]])
            # The cumulative offset at this point in time:
            offset = self.trigger_delay * n_triggers_prior + trigger_times[0]
            
            # offset start and end time of ramps
            # NOTE: This assumes ramps cannot proceed across a trigger command
            #       (for instance you cannot ramp an output across a WAIT)
            self.ramp_limits[i] = (times[0]-offset, times[1]-offset)
            
    def get_change_times(self):
        """If this function is being called, it means that the parent
        Pseudoclock has requested a list of times that this output changes
        state."""        
        times = self.instructions.keys()
        times.sort()
        self.times = times
        return times
        
    def get_ramp_times(self):
        return self.ramp_limits
    
    def make_timeseries(self, change_times):
        """If this is being called, then it means the parent Pseudoclock
        has asked for a list of this output's states at each time in
        change_times. (Which are the times that one or more connected
        outputs in the same pseudoclock change state). By state, I don't
        mean the value of the output at that moment, rather I mean what
        instruction it has. This might be a single value, or it might
        be a reference to a function for a ramp etc. This list of states
        is stored in self.timeseries rather than being returned."""
        self.timeseries = []
        i = 0
        for change_time in change_times:
            try:
                if i < len(self.times):
                    while change_time >= self.times[i]:
                        i += 1
            except IndexError:
                # We allow the index to go one higher, since we're
                # intentionally overshooting the mark and are then
                # interested in self.times[i-1].  Raise the error
                # otherwise.
                if not i == len(self.times):
                    raise
            instruction = self.instructions[self.times[i-1]]
            self.timeseries.append(instruction)     
        
    def expand_timeseries(self,all_times):
        """This function evaluates the ramp functions in self.timeseries
        at the time points in all_times, and creates an array of output
        values at those times.  These are the values that this output
        should update to on each clock tick, and are the raw values that
        should be used to program the output device.  They are stored
        in self.raw_output."""
        # If this output is not ramping, then its timeseries should
        # not be expanded. It's already as expanded as it'll get.
        if not self.parent_clock_line.ramping_allowed:
            self.raw_output = fastflatten(self.timeseries,self.dtype)
            return
        outputarray = []
        for i, time in enumerate(all_times):
            if iterable(time):
                if isinstance(self.timeseries[i],dict):
                    # We evaluate the functions at the midpoints of the
                    # timesteps in order to remove the zero-order hold
                    # error introduced by sampling an analog signal:
                    try:
                        midpoints = time + 0.5*(time[1] - time[0])
                    except IndexError:
                        # Time array might be only one element long, so we
                        # can't calculate the step size this way. That's
                        # ok, the final midpoint is determined differently
                        # anyway:
                        midpoints = zeros(1)
                    # We need to know when the first clock tick is after
                    # this ramp ends. It's either an array element or a
                    # single number depending on if this ramp is followed
                    # by another ramp or not:
                    next_time = all_times[i+1][0] if iterable(all_times[i+1]) else all_times[i+1]
                    midpoints[-1] = time[-1] + 0.5*(next_time - time[-1])
                    outarray = self.timeseries[i]['function'](midpoints-self.timeseries[i]['initial time'])
                    # Now that we have the list of output points, pass them through the unit calibration
                    if self.timeseries[i]['units'] is not None:
                        outarray = self.apply_calibration(outarray,self.timeseries[i]['units'])
                    # if we have limits, check the value is valid
                    if self.limits:
                        if ((outarray<self.limits[0])|(outarray>self.limits[1])).any():
                            raise LabscriptError('The function %s called on "%s" at t=%d generated a value which falls outside the base unit limits (%d to %d)'%(self.timeseries[i]['function'],self.name,midpoints[0],limits[0],limits[1]))
                else:
                    outarray = empty(len(time),dtype=float32)
                    outarray.fill(self.timeseries[i])
                outputarray.append(outarray)
            else:
                outputarray.append(self.timeseries[i])
        del self.timeseries # don't need this any more.
        self.raw_output = fastflatten(outputarray, self.dtype)
        

class AnalogQuantity(Output):
    description = 'analog quantity'
    default_value = 0
    def ramp(self,t,duration,initial,final,samplerate,units=None):
        self.add_instruction(t, {'function': functions.ramp(duration,initial,final), 'description':'linear ramp',
                                 'initial time':t, 'end time': t + duration, 'clock rate': samplerate, 'units': units})
        
        return duration
                                 
    def sine(self,t,duration,amplitude,angfreq,phase,dc_offset,samplerate,units=None):
        self.add_instruction(t, {'function': functions.sine(duration,amplitude,angfreq,phase,dc_offset), 'description':'sine wave',
                                 'initial time':t, 'end time': t + duration, 'clock rate': samplerate, 'units': units})
       
        return duration
        
    def sine_ramp(self,t,duration,initial,final,samplerate,units=None):
        self.add_instruction(t, {'function': functions.sine_ramp(duration,initial,final), 'description':'sinusoidal ramp',
                                 'initial time':t, 'end time': t + duration, 'clock rate': samplerate, 'units': units})   
                
        return duration
        
    def sine4_ramp(self,t,duration,initial,final,samplerate,units=None):
        self.add_instruction(t, {'function': functions.sine4_ramp(duration,initial,final), 'description':'sinusoidal ramp',
                                 'initial time':t, 'end time': t + duration, 'clock rate': samplerate, 'units': units})   
                
        return duration
        
    def sine4_reverse_ramp(self,t,duration,initial,final,samplerate,units=None):
        self.add_instruction(t, {'function': functions.sine4_reverse_ramp(duration,initial,final), 'description':'sinusoidal ramp',
                                 'initial time':t, 'end time': t + duration, 'clock rate': samplerate, 'units': units})   
                
        return duration
    
    def exp_ramp(self, t, duration, initial, final, samplerate, zero=0, trunc=False, trunc_type='linear', units=None):
        if trunc is not False:
            if trunc_type == 'linear':
                trunc_duration = duration*log((initial-zero)/(trunc-zero))/log((initial-zero)/(final-zero))
            elif trunc_type == 'exponential':
                trunc_duration = trunc * duration
                # final = functions.exp_ramp(0, duration, initial, final, zero)(trunc_duration)
            else:
                raise LabscriptError('Truncation type for exp_ramp not supported. Must be either linear or exponential.')
        else:
            trunc_duration = duration
        self.add_instruction(t, {'function': functions.exp_ramp(duration,initial,final,zero), 'description':'exponential ramp',
                             'initial time':t, 'end time': t + trunc_duration, 'clock rate': samplerate, 'units': units})
        
        return trunc_duration
     
    def exp_ramp_t(self, t, duration, initial, final, time_constant, samplerate, trunc=False, trunc_type='linear', units=None):
        # Exponential ramp set by the time constant. No truncation yet!
        zero = (final-initial*exp(-duration/time_constant)) / (1-exp(-duration/time_constant))
        if trunc is not False:
            if trunc_type == 'linear':
                trunc_duration = time_constant * log((initial-zero)/(trunc-zero))
            elif trunc_type == 'exponential':
                trunc_duration = trunc * duration
            else:
                raise LabscriptError('Truncation type for exp_ramp_t not supported. Must be either linear or exponential.')
        else:
            trunc_duration = duration
        self.add_instruction(t, {'function': functions.exp_ramp_t(duration, initial, final, time_constant), 'description':'exponential ramp with time consntant',
                             'initial time':t, 'end time': t + trunc_duration, 'clock rate': samplerate, 'units': units})
                
        return trunc_duration
    

    def piecewise_accel_ramp(self,t,duration,initial,final,samplerate, units=None):
        self.add_instruction(t, {'function': functions.piecewise_accel(duration,initial,final), 'description':'piecewise linear accelleration ramp',
                                 'initial time':t, 'end time': t + duration, 'clock rate': samplerate, 'units': units})   
                
        return duration
    
    def customramp(self, t, duration, function, *args, **kwargs):
        units = kwargs.pop('units', None)
        samplerate = kwargs.pop('samplerate')
        
        def custom_ramp_func(t_rel):
            """The function that will return the result of the user's function,
            evaluated at relative times t_rel from 0 to duration"""
            return function(t_rel, duration, *args, **kwargs)
            
        self.add_instruction(t, {'function': customramp, 'description':'custom ramp: %s' % function.__name__,
<<<<<<< HEAD
                                 'initial time':t, 'end time': t + duration, 'clock rate': samplerate, 'units': units})
                                 
=======
                                 'initial time':t, 'end time': t + duration, 'clock rate': samplerate, 'units': units})   
        
>>>>>>> 159ff6a6
    def constant(self,t,value,units=None):
        # verify that value can be converted to float
        val = float(value)
        self.add_instruction(t,value,units)
        
      
class AnalogOut(AnalogQuantity):
    description = 'analog output'
    
    
class StaticAnalogQuantity(Output):
    description = 'static analog quantity'
    default_value = 0.0
    def __init__(self, *args, **kwargs):
        Output.__init__(self, *args, **kwargs)
        self._static_value = None
        
    def constant(self, value, units=None):
        if self._static_value is None:
            # If we have units specified, convert the value
            if units is not None:
                # Apply the unit calibration now
                value = self.apply_calibration(value, units)
            # if we have limits, check the value is valid
            if self.limits:
                minval, maxval = self.limits
                if not minval <= value <= maxval:
                    raise LabscriptError('You cannot program the value %s (base units) to %s as it falls outside the limits (%s to %s)'%(str(value), self.name, str(self.limits[0]), str(self.limits[1])))
            self._static_value = value
        else:
            raise LabscriptError('%s %s has already been set to %s (base units). It cannot also be set to %s (%s).'%(self.description, self.name, str(self._static_value), str(value),units if units is not None else "base units"))
    
    def get_change_times(self):
        return []  # Return an empty list as the calling function at the pseudoclock level expects a list
        
    def make_timeseries(self,change_times):
        pass
    
    def expand_timeseries(self,*args,**kwargs):
        self.raw_output = array([self._static_value])
    
    @property
    def static_value(self):
        if self._static_value is None:
            if not config.suppress_mild_warnings and not config.suppress_all_warnings:
                sys.stderr.write(' '.join(['WARNING:', self.name, 'has no value set. It will be set to %s.\n'%self.instruction_to_string(self.default_value)]))
            self._static_value = self.default_value
        return self._static_value
        
class StaticAnalogOut(StaticAnalogQuantity):
    description = 'static analog output'
        
class DigitalQuantity(Output):
    description = 'digital quantity'
    allowed_states = {1:'high', 0:'low'}
    default_value = 0
    dtype = uint32
    
    # Redefine __init__ so that you cannot define a limit or calibration for DO
    def __init__(self,name,parent_device,connection):
        Output.__init__(self,name,parent_device,connection)
    def go_high(self,t):
        self.add_instruction(t,1)
    def go_low(self,t):
        self.add_instruction(t,0) 
    
    '''
    This function only works if the DigitalQuantity is on a fast clock
    
    The pulse_sequence parameter should be specified as a list of tuples. 
    Each tuple should be of the form (time,state)
    
    The period parmeter should, in general, be longer than the entire pulse sequence, 
    and defines how long the final tuple should be held for before repeating the pulse sequence.
    
    The pulse sequence specified will be repeated from time t until t+duration.
    
    The samplerate parameter specifies how often to update the output
    
    Note 1: The samplerate should be significantly faster than the smallest time difference between 
    two states in the pulse sequence, or else points in your pulse sequence may never be evaluated.
    
    Note 2: The time points your pulse sequence is evaluated at may be different than you expect,
    if another output changes state between t and t+duration. As such, you should set the samplerate
    high enough that even if this rounding of tie points occurs (to fit in the update required to change the other output)
    your pulse sequence will not be significantly altered)
    '''
    def repeat_pulse_sequence(self,t,duration,pulse_sequence,period,samplerate):
        self.add_instruction(t, {'function': functions.pulse_sequence(pulse_sequence,period), 'description':'pulse sequence',
                                 'initial time':t, 'end time': t + duration, 'clock rate': samplerate, 'units': None})
        
        return duration

        
class DigitalOut(DigitalQuantity):
    description = 'digital output'

    
class StaticDigitalQuantity(DigitalQuantity):
    description = 'static digital quantity'
    default_value = 0
    
    def __init__(self, *args, **kwargs):
        DigitalQuantity.__init__(self, *args, **kwargs)
        self._static_value = None
        
    def go_high(self):
        if self._static_value is not None:
            self.add_instruction(0,1)
            self._static_value = 1
            
    def go_low(self):
        if self._static_value is not None:
            self.add_instruction(0,0) 
            self._static_value = 0
        else:
            raise LabscriptError('%s %s has already been set to %s. It cannot also be set to %s.'%(self.description, self.name, self.instruction_to_string[self._static_value], self.instruction_to_string[value]))
    
    def get_change_times(self):
        return []  # Return an empty list as the calling function at the pseudoclock level expects a list
    
    def make_timeseries(self,change_times):
        pass
    
    def expand_timeseries(self,*args,**kwargs):
        self.raw_output = array([self._static_value])
        
    @property
    def static_value(self):
        if self._static_value is None:
            if not config.suppress_mild_warnings and not config.suppress_all_warnings:
                sys.stderr.write(' '.join(['WARNING:', self.name, 'has no value set. It will be set to %s.\n'%self.instruction_to_string(self.default_value)]))
            self._static_value = self.default_value
        return self._static_value
    

class StaticDigitalOut(StaticDigitalQuantity):
    description = 'static digital output'
        
class AnalogIn(Device):
    description = 'Analog Input'
    def __init__(self,name,parent_device,connection,scale_factor=1.0,units='Volts'):
         self.acquisitions = []
         self.scale_factor = scale_factor
         self.units=units
         Device.__init__(self,name,parent_device,connection)
   
    def acquire(self,label,start_time,end_time,wait_label='',scale_factor=None,units=None):
        if scale_factor is None:
            scale_factor = self.scale_factor
        if units is None:
            units = self.units
        self.acquisitions.append({'start_time': start_time, 'end_time': end_time,
                                 'label': label, 'wait_label':wait_label, 'scale_factor':scale_factor,'units':units})
        return end_time - start_time
     
        
class Shutter(DigitalOut):
    description = 'shutter'
    
    def __init__(self,name,parent_device,connection,delay=(0,0),open_state=1):
        DigitalOut.__init__(self, name, parent_device, connection)
        self.open_delay, self.close_delay = delay
        self.open_state = open_state
        if self.open_state == 1:
            self.allowed_states = {0: 'closed', 1: 'open'}
        elif self.open_state == 0:
            self.allowed_states = {1: 'closed', 0: 'open'}
        else:
            raise LabscriptError("Shutter %s wasn't instantiated with open_state = 0 or 1." % self.name)

    # If a shutter is asked to do something at t=0, it cannot start moving
    # earlier than that.  So initial shutter states will have imprecise
    # timing. Not throwing a warning here because if I did, every run
    # would throw a warning for every shutter. The documentation will
    # have to make a point of this.
    def open(self, t):
        if self.open_state == 1:
            self.go_high(t-self.open_delay if t >= self.open_delay else 0)
        elif self.open_state == 0:
            self.go_low(t-self.open_delay if t >= self.open_delay else 0)

    def close(self, t):
        if self.open_state == 1:
            self.go_low(t-self.close_delay if t >= self.close_delay else 0)  
        elif self.open_state == 0:
            self.go_high(t-self.close_delay if t >= self.close_delay else 0)
    
    def generate_code(self, hdf5_file):
        classname = self.__class__.__name__
        calibration_table_dtypes = [('name','a256'), ('open_delay',float), ('close_delay',float)]
        if classname not in hdf5_file['calibrations']:
            hdf5_file['calibrations'].create_dataset(classname, (0,), dtype=calibration_table_dtypes, maxshape=(None,))
        metadata = (self.name,self.open_delay,self.close_delay)
        dataset = hdf5_file['calibrations'][classname]
        dataset.resize((len(dataset)+1,))
        dataset[len(dataset)-1] = metadata
        
        
class Trigger(DigitalOut):
    description = 'trigger device'
    allowed_states = {1:'high', 0:'low'}
    allowed_children = [TriggerableDevice]
    def __init__(self, name, parent_device, connection, trigger_edge_type='rising'):
        DigitalOut.__init__(self,name,parent_device,connection)
        self.trigger_edge_type = trigger_edge_type
        if self.trigger_edge_type == 'rising':
            self.enable = self.go_high
            self.disable = self.go_low
            self.allowed_states = {1:'enabled', 0:'disabled'}
        elif self.trigger_edge_type == 'falling':
            self.enable = self.go_low
            self.disable = self.go_high
            self.allowed_states = {1:'disabled', 0:'enabled'}
        else:
            raise ValueError('trigger_edge_type must be \'rising\' or \'falling\', not \'%s\'.'%trigger_edge_type)
        # A list of the times this trigger has been asked to trigger:
        self.triggerings = []
        
        
    def trigger(self, t, duration):
        assert duration > 0, "Negative or zero trigger duration given"
        if t != self.t0 and self.t0 not in self.instructions:
            self.disable(self.t0)
        
        start = t
        end = t + duration
        for other_start, other_duration in self.triggerings:
            other_end = other_start + other_duration
            # Check for overlapping exposures:
            if not (end < other_start or start > other_end):
                raise LabscriptError('%s %s has two overlapping triggerings: ' %(self.description, self.name) + \
                                     'one at t = %fs for %fs, and another at t = %fs for %fs.'%(start, duration, other_start, other_duration))
        self.enable(t)
        self.disable(t + duration)
        self.triggerings.append((t, duration))

    def add_device(self, device):
        if not device.connection == 'trigger':
            raise LabscriptError('The \'connection\' string of device %s '%device.name + 
                                 'to %s must be \'trigger\', not \'%s\''%(self.name, repr(device.connection)))
        DigitalOut.add_device(self, device)

        
class WaitMonitor(Trigger):
     def __init__(self, name, parent_device, connection, acquisition_device, acquisition_connection, timeout_device, timeout_connection):
        if compiler.wait_monitor is not None:
            raise LabscriptError("Cannot instantiate a second WaitMonitor: there can be only be one in the experiment")
        compiler.wait_monitor = self
        Trigger.__init__(self, name, parent_device, connection, trigger_edge_type='rising')
        if not parent_device.pseudoclock_device.is_master_pseudoclock:
            raise LabscriptError('The output device for monitoring wait durations must be clocked by the master pseudoclock device')
        # TODO: acquisition_device must be the same as timeout_device at the moment (given the current BLACS implementation)
        self.acquisition_device = acquisition_device
        self.acquisition_connection = acquisition_connection 
        self.timeout_device = timeout_device
        self.timeout_connection = timeout_connection 
        
        
class DDS(Device):
    description = 'DDS'
    allowed_children = [AnalogQuantity,DigitalOut,DigitalQuantity] # Adds its own children when initialised
    def __init__(self, name, parent_device, connection, digital_gate={}, freq_limits=None, freq_conv_class=None, freq_conv_params={},
                 amp_limits=None, amp_conv_class=None, amp_conv_params={}, phase_limits=None, phase_conv_class=None, phase_conv_params = {}):
        #self.clock_type = parent_device.clock_type # Don't see that this is needed anymore
        
        # Here we set call_parents_add_device=False so that we
        # can do additional initialisation before manually calling
        # self.parent_device.add_device(self). This allows the parent's
        # add_device method to perform checks based on the code below,
        # whilst still providing us with the checks and attributes that
        # Device.__init__ gives us in the meantime.
        Device.__init__(self, name, parent_device, connection, call_parents_add_device=False)
                
        # Ask the parent device if it has default unit conversion classes it would like us to use:
        if hasattr(parent_device, 'get_default_unit_conversion_classes'):
            classes = self.parent_device.get_default_unit_conversion_classes(self)
            default_freq_conv, default_amp_conv, default_phase_conv = classes
            # If the user has not overridden, use these defaults. If
            # the parent does not have a default for one or more of amp,
            # freq or phase, it should return None for them.
            if freq_conv_class is None:
                freq_conv_class = default_freq_conv
            if amp_conv_class is None:
                amp_conv_class = default_amp_conv
            if phase_conv_class is None:
                phase_conv_class = default_phase_conv
        
        self.frequency = AnalogQuantity(self.name + '_freq', self, 'freq', freq_limits, freq_conv_class, freq_conv_params)
        self.amplitude = AnalogQuantity(self.name + '_amp', self, 'amp', amp_limits, amp_conv_class, amp_conv_params)
        self.phase = AnalogQuantity(self.name + '_phase', self, 'phase', phase_limits, phase_conv_class, phase_conv_params)

        self.gate = None
        if 'device' in digital_gate and 'connection' in digital_gate:            
            self.gate = DigitalOut(name + '_gate', digital_gate['device'], digital_gate['connection'])
        # Did they only put one key in the dictionary, or use the wrong keywords?
        elif len(digital_gate) > 0:
            raise LabscriptError('You must specify the "device" and "connection" for the digital gate of %s.' % (self.name))
        
        # If the user has not specified a gate, and the parent device
        # supports gating of DDS output, it should add a gate to this
        # instance in its add_device method, which is called below. If
        # they *have* specified a gate device, but the parent device
        # has its own gating (such as the PulseBlaster), it should
        # check this and throw an error in its add_device method. See
        # labscript_devices.PulseBlaster.PulseBlaster.add_device for an
        # example of this.
        self.parent_device.add_device(self)
        
    def setamp(self, t, value, units=None):
        self.amplitude.constant(t, value, units)
        
    def setfreq(self, t, value, units=None):
        self.frequency.constant(t, value, units)
        
    def setphase(self, t, value, units=None):
        self.phase.constant(t, value, units)
        
    def enable(self, t):
        if self.gate is None:
            raise LabscriptError('DDS %s does not have a digital gate, so you cannot use the enable(t) method.' % (self.name))
        self.gate.go_high(t)

    def disable(self, t):
        if self.gate is None:
            raise LabscriptError('DDS %s does not have a digital gate, so you cannot use the disable(t) method.' % (self.name))
        self.gate.go_low(t)
            
    def pulse(self, duration, amplitude, frequency, phase=None, print_summary=True):
        if print_summary:
            print_time(t, '%s pulse at %.4f MHz for %.3f ms' % (self.name, frequency/MHz, duration/ms))
        self.setamp(t, amplitude)
        if frequency is not None:
            self.setfreq(t, frequency)
        if phase is not None:
            self.setphase(t, phase)
        if amplitude != 0:
            self.enable(t)
        self.disable(t)
        self.setamp(t, 0)
        return duration


class StaticDDS(Device):
    description = 'Static RF'
    allowed_children = [StaticAnalogQuantity,DigitalOut,StaticDigitalOut]
    def __init__(self,name,parent_device,connection,digital_gate = {},freq_limits = None,freq_conv_class = None,freq_conv_params = {},amp_limits=None,amp_conv_class = None,amp_conv_params = {},phase_limits=None,phase_conv_class = None,phase_conv_params = {}):
        #self.clock_type = parent_device.clock_type # Don't see that this is needed anymore
        
        #TODO: Add call to get default unit conversion classes from the parent
        
        # We tell Device.__init__ to not call
        # self.parent.add_device(self), we'll do that ourselves later
        # after further intitialisation, so that the parent can see the
        # freq/amp/phase objects and manipulate or check them from within
        # its add_device method.
        Device.__init__(self,name,parent_device,connection, call_parents_add_device=False)
        self.frequency = StaticAnalogQuantity(self.name+'_freq',self,'freq',freq_limits,freq_conv_class,freq_conv_params)
        self.amplitude = StaticAnalogQuantity(self.name+'_amp',self,'amp',amp_limits,amp_conv_class,amp_conv_params)
        self.phase = StaticAnalogQuantity(self.name+'_phase',self,'phase',phase_limits,phase_conv_class,phase_conv_params)        
        
        if 'device' in digital_gate and 'connection' in digital_gate:            
            self.gate = DigitalOut(self.name+'_gate',digital_gate['device'],digital_gate['connection'])
        # Did they only put one key in the dictionary, or use the wrong keywords?
        elif len(digital_gate) > 0:
            raise LabscriptError('You must specify the "device" and "connection" for the digital gate of %s.'%(self.name))
        # Now we call the parent's add_device method. This is a must, since we didn't do so earlier from Device.__init__.
        self.parent_device.add_device(self)
        
    def setamp(self,value,units=None):
        self.amplitude.constant(value,units)
        
    def setfreq(self,value,units=None):
        self.frequency.constant(value,units)
        
    def setphase(self,value,units=None):
        self.phase.constant(value,units) 
            
    def enable(self,t=None):        
        if self.gate:
            self.gate.go_high(t)
        else:
            raise LabscriptError('DDS %s does not have a digital gate, so you cannot use the enable(t) method.'%(self.name))
                        
    def disable(self,t=None):
        if self.gate:
            self.gate.go_low(t)
        else:
            raise LabscriptError('DDS %s does not have a digital gate, so you cannot use the disable(t) method.'%(self.name))
              
class LabscriptError(Exception):
    pass
            
def generate_connection_table(hdf5_file):
    connection_table = []
    devicedict = {}
    
    # This starts at 4 to accomodate "None"
    max_cal_param_length = 4
    max_BLACS_conn_length = 1
    # This starts at 2 to accomodate "{}"
    max_properties_length = 2
    for device in compiler.inventory:
        devicedict[device.name] = device
        
        # If the device has calibration parameters, then run some checks
        if hasattr(device,"unit_conversion_parameters"):
            try:
                # Are we able to store the calibration parameter dictionary in the h5 file as a string?
                assert(eval(repr(device.unit_conversion_parameters)) == device.unit_conversion_parameters)
            except(AssertionError,SyntaxError):
                raise LabscriptError('The calibration parameters for device "%s" are too complex to store as a string in the connection table'%device.name)
                            
            # Find the logest parameter string
            cal_params = repr(device.unit_conversion_parameters)
            if len(cal_params) > max_cal_param_length:
                max_cal_param_length = len(cal_params)
        else:
            cal_params = str(None)
            
        # The attribute should always exist, but in case it doesn't inherit from device for soe reason, we'l check this anyway and default it to {} if it doesn't exist        
        if hasattr(device, 'connection_table_properties'):
            try:                
                assert(eval(repr(device.connection_table_properties)) == device.connection_table_properties)
            except(AssertionError,SyntaxError):
                raise LabscriptError('The properties for device "%s" are too complex to store as a string in the connection table'%device.name)
                
            properties = repr(device.connection_table_properties)
            if len(properties) > max_properties_length:
                max_properties_length = len(properties)
        else:
            properties = repr({})
        
        
        # If the device has a BLACS_connection atribute, then check to see if it is longer than the size of the hdf5 column
        if hasattr(device,"BLACS_connection"):
            # Make sure it is a string!
            BLACS_connection = str(device.BLACS_connection)
            if len(BLACS_connection) > max_BLACS_conn_length:
                max_BLACS_conn_length = len(BLACS_connection)
        else:
            BLACS_connection = ""
            
        connection_table.append((device.name, device.__class__.__name__,
                                 device.parent_device.name if device.parent_device else str(None),
                                 str(device.connection if device.parent_device else str(None)),
                                 device.unit_conversion_class.__name__ if hasattr(device,"unit_conversion_class") and device.unit_conversion_class is not None else str(None),
                                 cal_params,
                                 BLACS_connection,
                                 properties))
    
    connection_table.sort()
    connection_table_dtypes = [('name','a256'), ('class','a256'), ('parent','a256'), ('parent port','a256'),
                               ('unit conversion class','a256'), ('unit conversion params','a'+str(max_cal_param_length)), 
                               ('BLACS_connection','a'+str(max_BLACS_conn_length)),
                               ('properties', 'a%s'%max_properties_length)]
    connection_table_array = empty(len(connection_table),dtype=connection_table_dtypes)
    for i, row in enumerate(connection_table):
        connection_table_array[i] = row
    dataset = hdf5_file.create_dataset('connection table', compression=config.compression, data=connection_table_array, maxshape=(None,))
    
    if compiler.master_pseudoclock is None:
        master_pseudoclock_name = 'None'
    else:
        master_pseudoclock_name = compiler.master_pseudoclock.name
    dataset.attrs['master_pseudoclock'] = master_pseudoclock_name
  
  
def save_labscripts(hdf5_file):
    if compiler.labscript_file is not None:
        script_text = open(compiler.labscript_file).read()
    else:
        script_text = ''
    script = hdf5_file.create_dataset('script',data=script_text)
    script.attrs['name'] = os.path.basename(compiler.labscript_file) if compiler.labscript_file is not None else ''
    script.attrs['path'] = os.path.dirname(compiler.labscript_file) if compiler.labscript_file is not None else sys.path[0]
    try:
        import labscriptlib
        prefix = os.path.dirname(labscriptlib.__file__)
        for module in sys.modules.values():
            if hasattr(module,'__file__'):
                path = os.path.abspath(module.__file__)
                if path.startswith(prefix) and (path.endswith('.pyc') or path.endswith('.py')):
                    path = path.replace('.pyc','.py')
                    save_path = 'labscriptlib/' + path.replace(prefix,'').replace('\\','/')
                    if save_path in hdf5_file:
                        # Don't try to save the same module script twice! 
                        # (seems to at least double count __init__.py when you import an entire module as in from labscriptlib.stages import * where stages is a folder with an __init__.py file.
                        # Doesn't seem to want to double count files if you just import the contents of a file within a module
                        continue
                    hdf5_file.create_dataset(save_path, data=open(path).read())
                    process = subprocess.Popen(['svn', 'info', path], stdout=subprocess.PIPE,stderr=subprocess.PIPE,startupinfo=startupinfo)
                    info, err = process.communicate()
                    hdf5_file[save_path].attrs['svn info'] = info + '\n' + err
    except ImportError:
        pass
    except WindowsError if os.name == 'nt' else None:
        sys.stderr.write('Warning: Cannot save SVN data for imported scripts. Check that the svn command can be run from the command line\n')
        
def generate_wait_table(hdf5_file):
    dtypes = [('label','a256'), ('time', float), ('timeout', float)]
    data_array = zeros(len(compiler.wait_table), dtype=dtypes)
    for i, t in enumerate(sorted(compiler.wait_table)):
        label, timeout = compiler.wait_table[t]
        data_array[i] = label, t, timeout
    dataset = hdf5_file.create_dataset('waits', data = data_array)
    if compiler.wait_monitor is not None:
        acquisition_device = compiler.wait_monitor.acquisition_device.name 
        acquisition_connection = compiler.wait_monitor.acquisition_connection
        timeout_device = compiler.wait_monitor.timeout_device.name 
        timeout_connection = compiler.wait_monitor.timeout_connection
    else:
        acquisition_device, acquisition_connection, timeout_device, timeout_connection = '','','',''
    dataset.attrs['wait_monitor_acquisition_device'] = acquisition_device
    dataset.attrs['wait_monitor_acquisition_connection'] = acquisition_connection
    dataset.attrs['wait_monitor_timeout_device'] = timeout_device
    dataset.attrs['wait_monitor_timeout_connection'] = timeout_connection
    
def generate_code():
    if compiler.hdf5_filename is None:
        raise LabscriptError('hdf5 file for compilation not set. Please call labscript_init')
    elif not os.path.exists(compiler.hdf5_filename):
        with h5py.File(compiler.hdf5_filename ,'w') as hdf5_file:
            hdf5_file.create_group('globals')
    with h5py.File(compiler.hdf5_filename) as hdf5_file:
        try:
            hdf5_file.create_group('devices')
            hdf5_file.create_group('calibrations')
        except ValueError:
            # Group(s) already exist - this is not a fresh h5 file, we cannot compile with it:
            raise ValueError('The HDF5 file %s already contains compilation data '%compiler.hdf5_filename +
                             '(possibly partial if due to failed compilation). ' +
                             'Please use a fresh shot file. ' +
                             'If this one was autogenerated by a previous compilation, ' +
                             'and you wish to have a new one autogenerated, '+
                             'simply delete it and run again, or add the \'-f\' command line ' +
                             'argument to automatically overwrite.')
        for device in compiler.inventory:
            if device.parent_device is None:
                device.generate_code(hdf5_file)
        generate_connection_table(hdf5_file)
        generate_wait_table(hdf5_file)
        save_labscripts(hdf5_file)

def trigger_all_pseudoclocks(t='initial'):
    # Must wait this long before providing a trigger, in case child clocks aren't ready yet:
    wait_delay = compiler.wait_delay
    if t == 'initial':
        # But not at the start of the experiment:
        wait_delay = 0
    # Trigger them all:
    for pseudoclock in compiler.all_pseudoclocks:
        pseudoclock.trigger(t, compiler.trigger_duration)
    # How long until all devices can take instructions again? The user
    # can command output from devices on the master clock immediately,
    # but unless things are time critical, they can wait this long and
    # know for sure all devices can receive instructions:
    max_delay_time = max_or_zero([pseudoclock.trigger_delay for pseudoclock in compiler.all_pseudoclocks if not pseudoclock.is_master_pseudoclock])
    # On the other hand, perhaps the trigger duration and clock limit of the master clock is
    # limiting when we can next give devices instructions:
    max_delay = max(compiler.trigger_duration + 1.0/compiler.master_pseudoclock.clock_limit, max_delay_time)
    return max_delay + wait_delay
    
def wait(label, t, timeout=5):
    if not str(label):
        raise LabscriptError('Wait must have a name')
    max_delay = trigger_all_pseudoclocks(t)
    if t in compiler.wait_table:
        raise LabscriptError('There is already a wait at t=%s'%str(t))
    if any([label==existing_label for existing_label, timeout in compiler.wait_table.values()]):
        raise LabscriptError('There is already a wait named %s'%str(label))
    compiler.wait_table[t] = str(label), float(timeout)
    return max_delay

def start():
    compiler.start_called = True
    # Get and save some timing info about the pseudoclocks:
    # TODO: What if you need to trigger individual Pseudolocks on the one device, rather than the PseudoclockDevice as a whole?
    pseudoclocks = [device for device in compiler.inventory if isinstance(device, PseudoclockDevice)]
    compiler.all_pseudoclocks = pseudoclocks
    toplevel_devices = [device for device in compiler.inventory if device.parent_device is None]
    master_pseudoclocks = [pseudoclock for pseudoclock in pseudoclocks if pseudoclock.is_master_pseudoclock]
    if len(master_pseudoclocks) > 1:
        raise LabscriptError('Cannot have more than one master pseudoclock')
    if not toplevel_devices:
        raise LabscriptError('No toplevel devices and no master pseudoclock found')
    elif pseudoclocks:
        (master_pseudoclock,) = master_pseudoclocks
        compiler.master_pseudoclock = master_pseudoclock
        # Which pseudoclock requires the longest pulse in order to trigger it?
        compiler.trigger_duration = max_or_zero([pseudoclock.trigger_minimum_duration for pseudoclock in pseudoclocks if not pseudoclock.is_master_pseudoclock])
        
        trigger_clock_limits = [pseudoclock.trigger_device.clock_limit for pseudoclock in pseudoclocks if not pseudoclock.is_master_pseudoclock]
        if len(trigger_clock_limits) > 0:
            min_clock_limit = min(trigger_clock_limits)
            min_clock_limit = min([min_clock_limit, master_pseudoclock.clock_limit])
        else:
            min_clock_limit = master_pseudoclock.clock_limit
    
    
        # check the minimum trigger duration for the waitmonitor
        if compiler.wait_monitor is not None:
            compiler.trigger_duration = max(compiler.trigger_duration, 2.0/compiler.wait_monitor.clock_limit)
        # Provide this, or the minimum possible pulse, whichever is longer:
        compiler.trigger_duration = max(2.0/min_clock_limit, compiler.trigger_duration)
        # Must wait this long before providing a trigger, in case child clocks aren't ready yet:
        compiler.wait_delay = max_or_zero([pseudoclock.wait_delay for pseudoclock in pseudoclocks if not pseudoclock.is_master_pseudoclock])
        
        # Have the master clock trigger pseudoclocks at t = 0:
        max_delay = trigger_all_pseudoclocks()
    else:
        # No pseudoclocks, only other toplevel devices:
        compiler.master_pseudoclock = None
        compiler.trigger_duration = 0
        compiler.wait_delay = 0
        max_delay = 0
    return max_delay
    
def stop(t):
    # Indicate the end of an experiment and initiate compilation:
    if t == 0:
        raise LabscriptError('Stop time cannot be t=0. Please make your run a finite duration')
    for device in compiler.inventory:
        if isinstance(device, PseudoclockDevice):
            device.stop_time = t
    generate_code()

def load_globals(hdf5_filename):
    params = runmanager.get_shot_globals(hdf5_filename)
    with h5py.File(hdf5_filename,'r') as hdf5_file:
        for name in params.keys():
            if name in globals() or name in locals() or name in _builtins_dict:
                raise LabscriptError('Error whilst parsing globals from %s. \'%s\''%(hdf5_filename,name) +
                                     ' is already a name used by Python, labscript, or Pylab.'+
                                     ' Please choose a different variable name to avoid a conflict.')
            if name in keyword.kwlist:
                raise LabscriptError('Error whilst parsing globals from %s. \'%s\''%(hdf5_filename,name) +
                                     ' is a reserved Python keyword.' +
                                     ' Please choose a different variable name.')
            try:
                assert '.' not in name
                exec(name + ' = 0')
                exec('del ' + name )
            except:
                raise LabscriptError('ERROR whilst parsing globals from %s. \'%s\''%(hdf5_filename,name) +
                                     'is not a valid Python variable name.' +
                                     ' Please choose a different variable name.')
                                     
            # Workaround for the fact that numpy.bool_ objects dont 
            # match python's builtin True and False when compared with 'is':
            if type(params[name]) == bool_: # bool_ is numpy.bool_, imported from pylab
                params[name] = bool(params[name])                         
            # 'None' is stored as an h5py null object reference:
            if isinstance(params[name], h5py.Reference) and not params[name]:
                params[name] = None
            _builtins_dict[name] = params[name]
            
            
def labscript_init(hdf5_filename, labscript_file=None, new=False, overwrite=False):
    if new:
        # defer file creation until generate_code(), so that filesystem
        # is not littered with h5 files when the user merely imports
        # labscript. If the file already exists, and overwrite is true, delete it so we get one fresh.
        if os.path.exists(hdf5_filename) and overwrite:
            os.unlink(hdf5_filename)
    elif not os.path.exists(hdf5_filename):
        raise LabscriptError('Provided hdf5 filename %s doesn\'t exist.'%hdf5_filename)
    else:
        load_globals(hdf5_filename)
    compiler.hdf5_filename = hdf5_filename
    if labscript_file is None:
        import __main__
        labscript_file = __main__.__file__
    compiler.labscript_file = os.path.abspath(labscript_file)

def labscript_cleanup():
    """restores builtins and the labscript module to its state before
    labscript_init() was called"""
    for name in _builtins_dict.copy():
        if name not in _existing_builtins_dict:
            del _builtins_dict[name]
        else:
            _builtins_dict[name] = _existing_builtins_dict[name]
    compiler.inventory = []
    compiler.hdf5_filename = None
    compiler.labscript_file = None
    compiler.start_called = False
    compiler.wait_table = {}
    compiler.wait_monitor = None
    compiler.master_pseudoclock = None
    compiler.all_pseudoclocks = None
    compiler.trigger_duration = 0
    compiler.wait_delay = 0
    
class compiler:
    # The labscript file being compiled:
    labscript_file = None
    # All defined devices:
    inventory = []
    # The filepath of the h5 file containing globals and which will
    # contain compilation output:
    hdf5_filename = None
    start_called = False
    wait_table = {}
    wait_monitor = None
    master_pseudoclock = None
    all_pseudoclocks = None
    trigger_duration = 0
    wait_delay = 0
<|MERGE_RESOLUTION|>--- conflicted
+++ resolved
@@ -1143,13 +1143,8 @@
             return function(t_rel, duration, *args, **kwargs)
             
         self.add_instruction(t, {'function': customramp, 'description':'custom ramp: %s' % function.__name__,
-<<<<<<< HEAD
-                                 'initial time':t, 'end time': t + duration, 'clock rate': samplerate, 'units': units})
-                                 
-=======
                                  'initial time':t, 'end time': t + duration, 'clock rate': samplerate, 'units': units})   
         
->>>>>>> 159ff6a6
     def constant(self,t,value,units=None):
         # verify that value can be converted to float
         val = float(value)
